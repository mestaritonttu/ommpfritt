--- conflicted
+++ resolved
@@ -1310,13 +1310,10 @@
         <source>toggle aspect ratio</source>
         <translation type="unfinished"></translation>
     </message>
-<<<<<<< HEAD
-=======
     <message>
         <source>TimeLine</source>
         <translation type="unfinished"></translation>
     </message>
->>>>>>> 14263ff5
 </context>
 <context>
     <name>menu_name</name>
