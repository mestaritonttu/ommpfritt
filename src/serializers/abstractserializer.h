--- conflicted
+++ resolved
@@ -48,16 +48,14 @@
 
 };
 
-<<<<<<< HEAD
 template<class T> struct always_false : std::false_type {};
-=======
+
 class ReferencePolisher
 {
 protected:
   virtual void update_referenes(const std::map<std::size_t, AbstractPropertyOwner*>& map) = 0;
   friend class AbstractDeserializer;
 };
->>>>>>> 14263ff5
 
 class AbstractDeserializer
   : public AbstractFactory<std::string, AbstractDeserializer, std::istream&>
